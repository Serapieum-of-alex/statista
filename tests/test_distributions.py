--- conflicted
+++ resolved
@@ -13,7 +13,6 @@
 )
 
 
-<<<<<<< HEAD
 class TestPlottingPosition:
     def test_plotting_position_weibul(
         self,
@@ -31,23 +30,6 @@
         cdf = PlottingPosition.weibul(time_series1, return_period=False)
         rp = PlottingPosition.returnPeriod(cdf)
         assert isinstance(rp, np.ndarray)
-=======
-def test_plotting_position_weibul(
-    time_series1: list,
-):
-    cdf = PlottingPosition.weibul(time_series1, option=1)
-    assert isinstance(cdf, np.ndarray)
-    rp = PlottingPosition.weibul(time_series1, option=2)
-    assert isinstance(rp, np.ndarray)
-
-
-def test_plotting_position_rp(
-    time_series1: list,
-):
-    cdf = PlottingPosition.weibul(time_series1, option=1)
-    rp = PlottingPosition.returnPeriod(cdf)
-    assert isinstance(rp, np.ndarray)
->>>>>>> 1f6d7d22
 
 
 class TestGumbel:
@@ -69,16 +51,10 @@
             param = Gdist.estimateParameter(
                 method=dist_estimation_parameters[i], test=False
             )
-<<<<<<< HEAD
             assert isinstance(param, dict)
             assert all(i in param.keys() for i in ["loc", "scale"])
             assert Gdist.parameters.get("loc") is not None
             assert Gdist.parameters.get("scale") is not None
-=======
-            assert isinstance(param, list)
-            assert Gdist.loc
-            assert Gdist.scale
->>>>>>> 1f6d7d22
 
     def test_parameter_estimation_optimization(
         self,
@@ -92,16 +68,10 @@
             ObjFunc=Gumbel.ObjectiveFn,
             threshold=parameter_estimation_optimization_threshold,
         )
-<<<<<<< HEAD
         assert isinstance(param, dict)
         assert all(i in param.keys() for i in ["loc", "scale"])
         assert Gdist.parameters.get("loc") is not None
         assert Gdist.parameters.get("scale") is not None
-=======
-        assert isinstance(param, list)
-        assert Gdist.loc
-        assert Gdist.scale
->>>>>>> 1f6d7d22
 
     def test_gumbel_ks(
         self,
@@ -134,12 +104,8 @@
         Param = Gdist.estimateParameter(
             method=dist_estimation_parameters_ks, test=False
         )
-<<<<<<< HEAD
 
         pdf, fig, ax = Gdist.pdf(Param, plot_figure=True)
-=======
-        pdf, fig, ax = Gdist.pdf(Param[0], Param[1], plot_figure=True)
->>>>>>> 1f6d7d22
         assert isinstance(pdf, np.ndarray)
         assert isinstance(fig, Figure)
 
@@ -152,11 +118,8 @@
         Param = Gdist.estimateParameter(
             method=dist_estimation_parameters_ks, test=False
         )
-<<<<<<< HEAD
         cdf, fig, ax = Gdist.cdf(Param, plot_figure=True)
-=======
-        cdf, fig, ax = Gdist.cdf(Param[0], Param[1], plot_figure=True)
->>>>>>> 1f6d7d22
+
         assert isinstance(cdf, np.ndarray)
         assert isinstance(fig, Figure)
 
@@ -170,11 +133,7 @@
         Param = Gdist.estimateParameter(
             method=dist_estimation_parameters_ks, test=False
         )
-<<<<<<< HEAD
         Qth = Gdist.theporeticalEstimate(Param, cdf_Weibul)
-=======
-        Qth = Gdist.theporeticalEstimate(Param[0], Param[1], cdf_Weibul)
->>>>>>> 1f6d7d22
         assert isinstance(Qth, np.ndarray)
 
     def test_gumbel_confidence_interval(
@@ -189,11 +148,7 @@
             method=dist_estimation_parameters_ks, test=False
         )
         upper, lower = Gdist.confidenceInterval(
-<<<<<<< HEAD
             Param, cdf_Weibul, alpha=confidence_interval_alpha
-=======
-            Param[0], Param[1], cdf_Weibul, alpha=confidence_interval_alpha
->>>>>>> 1f6d7d22
         )
         assert isinstance(upper, np.ndarray)
         assert isinstance(lower, np.ndarray)
@@ -210,11 +165,7 @@
             method=dist_estimation_parameters_ks, test=False
         )
         [fig1, fig2], [ax1, ax2] = Gdist.probapilityPlot(
-<<<<<<< HEAD
             Param, cdf_Weibul, alpha=confidence_interval_alpha
-=======
-            Param[0], Param[1], cdf_Weibul, alpha=confidence_interval_alpha
->>>>>>> 1f6d7d22
         )
         assert isinstance(fig1, Figure)
         assert isinstance(fig2, Figure)
@@ -239,19 +190,12 @@
             param = Gdist.estimateParameter(
                 method=dist_estimation_parameters[i], test=False
             )
-<<<<<<< HEAD
 
             assert isinstance(param, dict)
             assert all(i in param.keys() for i in ["loc", "scale", "shape"])
             assert Gdist.parameters.get("loc") is not None
             assert Gdist.parameters.get("scale") is not None
             assert Gdist.parameters.get("shape") is not None
-=======
-            assert isinstance(param, list)
-            assert Gdist.loc
-            assert Gdist.scale
-            assert Gdist.shape
->>>>>>> 1f6d7d22
 
     def test_gev_ks(
         self,
@@ -284,11 +228,8 @@
         Param = Gdist.estimateParameter(
             method=dist_estimation_parameters_ks, test=False
         )
-<<<<<<< HEAD
+
         pdf, fig, ax = Gdist.pdf(Param, plot_figure=True)
-=======
-        pdf, fig, ax = Gdist.pdf(Param[0], Param[1], Param[2], plot_figure=True)
->>>>>>> 1f6d7d22
         assert isinstance(pdf, np.ndarray)
         assert isinstance(fig, Figure)
 
@@ -301,11 +242,7 @@
         Param = Gdist.estimateParameter(
             method=dist_estimation_parameters_ks, test=False
         )
-<<<<<<< HEAD
         cdf, fig, ax = Gdist.cdf(Param, plot_figure=True)
-=======
-        cdf, fig, ax = Gdist.cdf(Param[0], Param[1], Param[2], plot_figure=True)
->>>>>>> 1f6d7d22
         assert isinstance(cdf, np.ndarray)
         assert isinstance(fig, Figure)
 
@@ -319,11 +256,7 @@
         Param = Gdist.estimateParameter(
             method=dist_estimation_parameters_ks, test=False
         )
-<<<<<<< HEAD
         Qth = Gdist.theporeticalEstimate(Param, cdf_Weibul)
-=======
-        Qth = Gdist.theporeticalEstimate(Param[0], Param[1], Param[2], cdf_Weibul)
->>>>>>> 1f6d7d22
         assert isinstance(Qth, np.ndarray)
 
     def test_gev_confidence_interval(
@@ -337,17 +270,10 @@
         Param = Gdist.estimateParameter(
             method=dist_estimation_parameters_ks, test=False
         )
-<<<<<<< HEAD
-        func = ConfidenceInterval.GEVfunc
+
+        func = GEV.ci_func
         upper, lower = Gdist.confidenceInterval(
             Param,
-=======
-        func = GEV.ci_func
-        upper, lower = Gdist.confidenceInterval(
-            Param[0],
-            Param[1],
-            Param[2],
->>>>>>> 1f6d7d22
             F=cdf_Weibul,
             alpha=confidence_interval_alpha,
             statfunction=func,
@@ -367,26 +293,16 @@
         Param = Gdist.estimateParameter(
             method=dist_estimation_parameters_ks, test=False
         )
-<<<<<<< HEAD
-        func = ConfidenceInterval.GEVfunc
-        # upper, lower = Gdist.ConfidenceInterval(
-        #     Param[0], Param[1], Param[2], F=cdf_Weibul, alpha=confidence_interval_alpha,
-        #     statfunction=func, n_samples=len(time_series1)
-        # )
-=======
+
         func = GEV.ci_func
 
->>>>>>> 1f6d7d22
         CI = ConfidenceInterval.BootStrap(
             time_series1,
             statfunction=func,
             gevfit=Param,
             n_samples=len(time_series1),
             F=cdf_Weibul,
-<<<<<<< HEAD
-=======
             method="lmoments",
->>>>>>> 1f6d7d22
         )
         LB = CI["LB"]
         UB = CI["UB"]
@@ -395,9 +311,9 @@
         assert isinstance(UB, np.ndarray)
 
 
-<<<<<<< HEAD
 # class TestAbstractDistrition:
-=======
+
+
 class TestExponential:
     def test_create_instance(
         self,
@@ -519,5 +435,4 @@
             method=dist_estimation_parameters_ks, test=False
         )
         Qth = Edist.theporeticalEstimate(Param[0], Param[1], cdf_Weibul)
-        assert isinstance(Qth, np.ndarray)
->>>>>>> 1f6d7d22
+        assert isinstance(Qth, np.ndarray)