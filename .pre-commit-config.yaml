fail_fast: true
repos:
  - repo: https://github.com/pre-commit/pre-commit-hooks
    rev: v4.1.0
    hooks:
      - id: end-of-file-fixer
        name: "[py -  check] validate yaml"
      - id: trailing-whitespace
        name: "[file - format] trim trailing whitespace"
        args: [ --markdown-linebreak-ext=md ]
      - id: check-added-large-files
        name: "[file -  check] large file"
        args: [ --maxkb=5000 ]
      - id: check-docstring-first
        name: "[py   -  check] docstring first"
        files: /examples
        types : [file, python ]
      - id: check-json
        name: "[json -  check] validate json"
      - id: check-merge-conflict
        name: "[git  -  check] merge conflict"
      - id: debug-statements
        name: "[py   -  check] debug statements"
      - id: detect-private-key
        name: "[cred -  check] private keys"
      - id: fix-encoding-pragma
        name: "[file - format] coding pragma"
        args: [ --remove ]
      - id: mixed-line-ending
        name: "[file - format] mixed line ending"
        args: [ --fix=auto ]
      - id: pretty-format-json
        name: "[json - format] pretty json"
        args: [ --autofix,
                --indent=4,
                --no-sort-keys ]
      - id: requirements-txt-fixer
        name: "[reqs - format] fix requirements.txt"
      - id: check-yaml
        name: "[yaml -  check] validate yaml"
#  - repo: https://github.com/pre-commit/mirrors-isort
#    rev: v5.10.1
#    hooks:
#      - id: isort
#        name: "[py   - format] isort"
#  - repo: https://github.com/PyCQA/docformatter
#    rev: v1.4
#    hooks:
#      - id: docformatter
#        name: "[py   - format] docformatter"
#        args: [ -i, --wrap-summaries, "0" ]

  - repo: https://github.com/PyCQA/pydocstyle
    rev: 6.1.1
    hooks:
      - id: pydocstyle
        name: "[py   - check] pydocstyle"
        files: ^Hapi/

<<<<<<< HEAD
  - repo: https://github.com/pycqa/flake8
    rev: 5.0.1
=======
  - repo: https://github.com/PyCQA/flake8
    rev: 6.0.0
>>>>>>> e38fd6ef
    hooks:
      - id: flake8
        name: "[py   - check] flake8"
#        language_version: python3.9
        exclude: ^(examples/|tests/)

  #- repo: https://github.com/psf/black
  #  rev: 22.8.0
  #  hooks:
  #    - id: black
  - repo: https://github.com/ambv/black
    rev: 22.8.0
    hooks:
      - id: black
        name: "[py   - format] black"
#        language_version: python3.9
  - repo: https://github.com/lovesegfault/beautysh
    rev: v6.2.1
    hooks:
      - id: beautysh
        name: "[bash - format] beautysh"

  # pre-commit-shell: Checks shell scripts against shellcheck.
  - repo: https://github.com/detailyang/pre-commit-shell
    rev: v1.0.6
    hooks:
      - id: shell-lint
        name: "[bash -   lint] shell-lint"

  - repo: https://github.com/rlindsgaard/pre-commit-commit-msg-hooks
    rev: 0.1.0
    hooks:
      - id: check-description-max-length
        name: "[bash -   format] check-description-max-length"
      - id: check-second-line-empty
        name: "[bash -   format] check-second-line-empty"
      - id: check-summary-capitalized
        name: "[bash -   format] check-summary-capitalized"
      - id: check-summary-imperative
        name: "[bash -   format] check-summary-imperative"
      - id: check-summary-max-length
        name: "[bash -   format] check-summary-max-length"
      - id: check-summary-punctuation
        name: "[bash -   format] check-summary-punctuation"

  - repo: local
    hooks:
      - id: pytest-check
        name: pytest-check
        entry: pytest -vvv --cov=statista
        language: system
        pass_filenames: false
        always_run: true<|MERGE_RESOLUTION|>--- conflicted
+++ resolved
@@ -57,13 +57,8 @@
         name: "[py   - check] pydocstyle"
         files: ^Hapi/
 
-<<<<<<< HEAD
   - repo: https://github.com/pycqa/flake8
     rev: 5.0.1
-=======
-  - repo: https://github.com/PyCQA/flake8
-    rev: 6.0.0
->>>>>>> e38fd6ef
     hooks:
       - id: flake8
         name: "[py   - check] flake8"
